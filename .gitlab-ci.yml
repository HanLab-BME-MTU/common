# Gitlab CI Script for danuser/common
# Andrew R. Jamieson - 2016


stages:
  - unit
  - build
  - test
  - deploy
  - doc

variables:
  CLEAN_REPO_PATH: "/home2/s170480/matlab/xUnit/git/"
  CI_SCRIPT_PATH: "${CLEAN_REPO_PATH}/ci-scripts/"
  
before_script:
  - pwd
  - date
  - uname -a
  - module load python
  - module unload matlab
  - module list
  - cd $CI_SCRIPT_PATH
  - git checkout master
  - git pull 
  - cd $CI_PROJECT_DIR
  - $CI_SCRIPT_PATH/setup_gitlabCI.sh
 
 
# === Unit Tests ======================= 
# Newest and oldest first...
unit:R2016a:
  stage: unit
  script: 
    - module unload matlab
    - module load matlab/2016a
    - echo "-Xmx1024m" > java.opts
    - $CI_SCRIPT_PATH/runCITest_m.sh

unit:R2013b:
  stage: unit
  script: 
    - module unload matlab
    - module load matlab/2013b
    - echo "-Xmx1024m" > java.opts
    - $CI_SCRIPT_PATH/runCITest_m.sh

# ======== [optional - other version] ==
unit:R2015b:
  stage: unit
  script: 
    - module unload matlab
    - module load matlab/2015b
    - echo "-Xmx1024m" > java.opts
    - $CI_SCRIPT_PATH/runCITest_m.sh
  when: manual
  # only:
  #   - master

unit:R2015a:
  stage: unit
  script: 
    - module unload matlab
    - module load matlab/2015a
    - echo "-Xmx1024m" > java.opts
    - $CI_SCRIPT_PATH/runCITest_m.sh
  when: manual
  # only:
  #   - master

unit:R2014b:
  stage: unit
  script: 
    - module unload matlab
    - module load matlab/2014b
    - echo "-Xmx1024m" > java.opts
    - $CI_SCRIPT_PATH/runCITest_m.sh
  when: manual
  # only:
  #   - master

unit:R2014a:
  stage: unit
  script: 
    - module unload matlab
    - module load matlab/2014a
    - echo "-Xmx1024m" > java.opts
    - $CI_SCRIPT_PATH/runCITest_m.sh
  when: manual
  # only:
  #   - master


# === Build Packages =======================  
# Build the newest and oldest 

build:utrack:R2016a:
  stage: build
  variables:
    MATLAB_VERSION: "2016a"
    PACKAGE_NAME:  "u-track"
    PACKAGE_CLASS: "TrackingPackage"
    BUILD_NAME: $PACKAGE_NAME
    DOCUMENTATION_DIR: "$USER_HOME/matlab/xUnit/git/documentation"
    RELEASE: "2.1.4-DEV"
    TARGET_FOLDER: "target/${MATLAB_VERSION}/${PACKAGE_NAME}"
  script:
    - module unload matlab
    - module load matlab/$MATLAB_VERSION
    - module load texlive/2014
    - echo "-Xmx1024m" > java.opts
    - $CI_SCRIPT_PATH/runCIbuild_utrack_Package_m.sh
  artifacts:
    name: "${BUILD_NAME}-b${CI_BUILD_ID}"
    paths:
      - $TARGET_FOLDER
    when: on_success
    expire_in: 1 week
  # only:
  #   - master
  #   - testing 

build:utrack:R2013b:
  stage: build
  variables:
    MATLAB_VERSION: "2013b"
    PACKAGE_NAME:  "u-track"
    PACKAGE_CLASS: "TrackingPackage"
    BUILD_NAME: $PACKAGE_NAME
    DOCUMENTATION_DIR: "$USER_HOME/matlab/xUnit/git/documentation"
    RELEASE: "2.1.4-DEV"
    TARGET_FOLDER: "target/${MATLAB_VERSION}/${PACKAGE_NAME}"
  script:
    - module unload matlab
    - module load matlab/$MATLAB_VERSION
    - module load texlive/2014
    - echo "-Xmx1024m" > java.opts
    - $CI_SCRIPT_PATH/runCIbuild_utrack_Package_m.sh
  artifacts:
    name: "${BUILD_NAME}-b${CI_BUILD_ID}"
    paths:
      - $TARGET_FOLDER
    when: on_success
    expire_in: 1 week
  # only:
  #   - master
  #   - testing 

# === Test Packages =======================  
# Run the newest and oldest 
test:utrack:R2016a:
  stage: test
  variables:
    MATLAB_TEST_VERSION: "2016a"
    MATLAB_BUILD_VERSION: "2016a"
<<<<<<< HEAD
    TEST_DATA_LOCATION: "https://lamella.biohpc.swmed.edu/index.php/s/1HBBq4bUzVlUFZn/download"
=======
>>>>>>> 618dcf64
    BUILT_PACKAGE_PATH: "${CI_PROJECT_DIR}/target/${MATLAB_BUILD_VERSION}/u-track/"
  script:
    - module unload matlab
    - module load matlab/$MATLAB_TEST_VERSION
    - echo "-Xmx1024m" > java.opts
    - ${CI_SCRIPT_PATH}/utrack_test.sh
  dependencies:
    - build:utrack:R2016a

# Oldest
test:utrack:R2013b-B2013b:
  stage: test
  variables:
    MATLAB_TEST_VERSION: "2013b"
    MATLAB_BUILD_VERSION: "2013b"
<<<<<<< HEAD
    TEST_DATA_LOCATION: 'https://lamella.biohpc.swmed.edu/index.php/s/1HBBq4bUzVlUFZn/download'
=======
>>>>>>> 618dcf64
    BUILT_PACKAGE_PATH: "${CI_PROJECT_DIR}/target/${MATLAB_BUILD_VERSION}/u-track/"
  script:
    - module unload matlab
    - module load matlab/$MATLAB_TEST_VERSION
    - echo "-Xmx1024m" > java.opts
    - ${CI_SCRIPT_PATH}/utrack_test.sh
  dependencies:
    - build:utrack:R2013b

test:utrack:R2013b-B2016a:
  stage: test
  variables:
    MATLAB_TEST_VERSION: "2013b"
    MATLAB_BUILD_VERSION: "2016a"
<<<<<<< HEAD
    TEST_DATA_LOCATION: 'https://lamella.biohpc.swmed.edu/index.php/s/1HBBq4bUzVlUFZn/download'
=======
>>>>>>> 618dcf64
    BUILT_PACKAGE_PATH: "${CI_PROJECT_DIR}/target/${MATLAB_BUILD_VERSION}/u-track/"
  script:
    - module unload matlab
    - module load matlab/$MATLAB_TEST_VERSION
    - echo "-Xmx1024m" > java.opts
    - ${CI_SCRIPT_PATH}/utrack_test.sh
  dependencies:
    - build:utrack:R2016a
  
# Optional Runs with different Run versions
# #################################
test:utrack:R2015b:
  stage: test
  variables:
    MATLAB_TEST_VERSION: "2015b"
    MATLAB_BUILD_VERSION: "2013b"
<<<<<<< HEAD
    TEST_DATA_LOCATION: 'https://lamella.biohpc.swmed.edu/index.php/s/1HBBq4bUzVlUFZn/download'
=======
>>>>>>> 618dcf64
    BUILT_PACKAGE_PATH: "${CI_PROJECT_DIR}/target/${MATLAB_BUILD_VERSION}/u-track/"
  script:
    - module unload matlab
    - module load matlab/$MATLAB_TEST_VERSION
    - echo "-Xmx1024m" > java.opts
    - ${CI_SCRIPT_PATH}/utrack_test.sh
  dependencies:
    - build:utrack:R2013b
  when: manual

test:utrack:R2015a:
  stage: test
  variables:
    MATLAB_TEST_VERSION: "2015a"
    MATLAB_BUILD_VERSION: "2013b"
<<<<<<< HEAD
    TEST_DATA_LOCATION: 'https://lamella.biohpc.swmed.edu/index.php/s/1HBBq4bUzVlUFZn/download'
=======
>>>>>>> 618dcf64
    BUILT_PACKAGE_PATH: "${CI_PROJECT_DIR}/target/${MATLAB_BUILD_VERSION}/u-track/"
  script:
    - module unload matlab
    - module load matlab/$MATLAB_TEST_VERSION
    - echo "-Xmx1024m" > java.opts
    - ${CI_SCRIPT_PATH}/utrack_test.sh
  dependencies:
    - build:utrack:R2013b
  when: manual

test:utrack:R2014b:
  stage: test
  variables:
    MATLAB_TEST_VERSION: "2014b"
    MATLAB_BUILD_VERSION: "2013b"
<<<<<<< HEAD
    TEST_DATA_LOCATION: 'https://lamella.biohpc.swmed.edu/index.php/s/1HBBq4bUzVlUFZn/download'
=======
>>>>>>> 618dcf64
    BUILT_PACKAGE_PATH: "${CI_PROJECT_DIR}/target/${MATLAB_BUILD_VERSION}/u-track/"
  script:
    - module unload matlab
    - module load matlab/$MATLAB_TEST_VERSION
    - echo "-Xmx1024m" > java.opts
    - ${CI_SCRIPT_PATH}/utrack_test.sh
  dependencies:
    - build:utrack:R2013b
  when: manual

test:utrack:R2014a:
  stage: test
  variables:
    MATLAB_TEST_VERSION: "2014a"
    MATLAB_BUILD_VERSION: "2013b"
<<<<<<< HEAD
    TEST_DATA_LOCATION: 'https://lamella.biohpc.swmed.edu/index.php/s/1HBBq4bUzVlUFZn/download'
=======
>>>>>>> 618dcf64
    BUILT_PACKAGE_PATH: "${CI_PROJECT_DIR}/target/${MATLAB_BUILD_VERSION}/u-track/"
  script:
    - module unload matlab
    - module load matlab/$MATLAB_TEST_VERSION
    - echo "-Xmx1024m" > java.opts
    - ${CI_SCRIPT_PATH}/utrack_test.sh
  dependencies:
    - build:utrack:R2013b
  when: manual

# === Documentation Generation Alone ======================= 
doc:pdf_utrack:
  stage: doc
  variables:
    DOCUMENTATION_DIR: "${CLEAN_REPO_PATH}/documentation"
    TARGET_FOLDER: "pdfdoc"
    PACKAGE_NAME:  "u-track"
    PACKAGE_CLASS: "TrackingPackage"
    BUILD_NAME: $PACKAGE_NAME
    RELEASE: "2.1.4-DEV"
  script: 
    - module load texlive/2014
    - echo "# Build package documentation pdfs"
    - mkdir -p ${CI_PROJECT_DIR}/$TARGET_FOLDER/
    - (cd $DOCUMENTATION_DIR && make clean latexpdf)
    - cp $DOCUMENTATION_DIR/_build/latex/u-track-*.pdf $TARGET_FOLDER/Readme_u-track-$RELEASE.pdf
  artifacts:
    name: "${BUILD_NAME}-${RELEASE}_b${CI_BUILD_ID}.pdf"
    paths:
      - $TARGET_FOLDER/Readme_u-track-$RELEASE.pdf
    expire_in: 14 days
  when: manual<|MERGE_RESOLUTION|>--- conflicted
+++ resolved
@@ -153,10 +153,6 @@
   variables:
     MATLAB_TEST_VERSION: "2016a"
     MATLAB_BUILD_VERSION: "2016a"
-<<<<<<< HEAD
-    TEST_DATA_LOCATION: "https://lamella.biohpc.swmed.edu/index.php/s/1HBBq4bUzVlUFZn/download"
-=======
->>>>>>> 618dcf64
     BUILT_PACKAGE_PATH: "${CI_PROJECT_DIR}/target/${MATLAB_BUILD_VERSION}/u-track/"
   script:
     - module unload matlab
@@ -172,10 +168,6 @@
   variables:
     MATLAB_TEST_VERSION: "2013b"
     MATLAB_BUILD_VERSION: "2013b"
-<<<<<<< HEAD
-    TEST_DATA_LOCATION: 'https://lamella.biohpc.swmed.edu/index.php/s/1HBBq4bUzVlUFZn/download'
-=======
->>>>>>> 618dcf64
     BUILT_PACKAGE_PATH: "${CI_PROJECT_DIR}/target/${MATLAB_BUILD_VERSION}/u-track/"
   script:
     - module unload matlab
@@ -190,10 +182,6 @@
   variables:
     MATLAB_TEST_VERSION: "2013b"
     MATLAB_BUILD_VERSION: "2016a"
-<<<<<<< HEAD
-    TEST_DATA_LOCATION: 'https://lamella.biohpc.swmed.edu/index.php/s/1HBBq4bUzVlUFZn/download'
-=======
->>>>>>> 618dcf64
     BUILT_PACKAGE_PATH: "${CI_PROJECT_DIR}/target/${MATLAB_BUILD_VERSION}/u-track/"
   script:
     - module unload matlab
@@ -210,10 +198,6 @@
   variables:
     MATLAB_TEST_VERSION: "2015b"
     MATLAB_BUILD_VERSION: "2013b"
-<<<<<<< HEAD
-    TEST_DATA_LOCATION: 'https://lamella.biohpc.swmed.edu/index.php/s/1HBBq4bUzVlUFZn/download'
-=======
->>>>>>> 618dcf64
     BUILT_PACKAGE_PATH: "${CI_PROJECT_DIR}/target/${MATLAB_BUILD_VERSION}/u-track/"
   script:
     - module unload matlab
@@ -229,10 +213,6 @@
   variables:
     MATLAB_TEST_VERSION: "2015a"
     MATLAB_BUILD_VERSION: "2013b"
-<<<<<<< HEAD
-    TEST_DATA_LOCATION: 'https://lamella.biohpc.swmed.edu/index.php/s/1HBBq4bUzVlUFZn/download'
-=======
->>>>>>> 618dcf64
     BUILT_PACKAGE_PATH: "${CI_PROJECT_DIR}/target/${MATLAB_BUILD_VERSION}/u-track/"
   script:
     - module unload matlab
@@ -248,10 +228,6 @@
   variables:
     MATLAB_TEST_VERSION: "2014b"
     MATLAB_BUILD_VERSION: "2013b"
-<<<<<<< HEAD
-    TEST_DATA_LOCATION: 'https://lamella.biohpc.swmed.edu/index.php/s/1HBBq4bUzVlUFZn/download'
-=======
->>>>>>> 618dcf64
     BUILT_PACKAGE_PATH: "${CI_PROJECT_DIR}/target/${MATLAB_BUILD_VERSION}/u-track/"
   script:
     - module unload matlab
@@ -267,10 +243,6 @@
   variables:
     MATLAB_TEST_VERSION: "2014a"
     MATLAB_BUILD_VERSION: "2013b"
-<<<<<<< HEAD
-    TEST_DATA_LOCATION: 'https://lamella.biohpc.swmed.edu/index.php/s/1HBBq4bUzVlUFZn/download'
-=======
->>>>>>> 618dcf64
     BUILT_PACKAGE_PATH: "${CI_PROJECT_DIR}/target/${MATLAB_BUILD_VERSION}/u-track/"
   script:
     - module unload matlab
