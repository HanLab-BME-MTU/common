--- conflicted
+++ resolved
@@ -186,25 +186,15 @@
             ip.addRequired('obj');
             ip.addRequired('iChan', @obj.checkChanNum);
             ip.addRequired('iFrame', @obj.checkFrameNum);
-<<<<<<< HEAD
-            if obj.owner_.is3D()
-                ip.addOptional('iZ',[], @obj.checkDepthNum);
-            end
-=======
             % Validator for optional is critical to avoid confusion with parameter
             ip.addOptional('iZ', ':', @(x) x(1) == ':' || obj.checkDepthNum);
->>>>>>> 3d5d8197
             ip.addParamValue('output',[],@ischar);            
             ip.parse(obj,iChan,iFrame,varargin{:})
             imNames = obj.getOutImageFileNames(iChan);
             if obj.getOwner().is3D()
                 iZ = ip.Results.iZ;
-<<<<<<< HEAD
-                if isempty(iZ)
-=======
                 if iZ(1) == ':'
                     % Default if 3D is to load the whole stack
->>>>>>> 3d5d8197
                     outIm = tif3Dread([obj.outFilePaths_{1,iChan} filesep imNames{1}{iFrame}]);
                 else 
                     % Load first image
