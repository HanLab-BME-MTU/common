--- conflicted
+++ resolved
@@ -17,15 +17,5 @@
 
 userData = get(handles.figure1, 'UserData');
 l = 1:size(userData.dependM, 1);
-<<<<<<< HEAD
 
-checked = arrayfun( @(x) get(handles.(['checkbox_' num2str(x)]), 'Value'), l, 'UniformOutput', true);
-=======
-% checked = arrayfun( @(x)( eval(['get(handles.checkbox_' num2str(x) ', ''Value'')']) ), l, 'UniformOutput', true);
-% the sentence above caused a problem of now recognizing handles, so I
-% changed it into for loop. - Sangyoon Han 03/2016
-checked = false(size(l));
-for ii=l
-    checked(ii)=eval(['get(handles.checkbox_' num2str(ii) ', ''Value'')']);
-end
->>>>>>> 7792acf5
+checked = arrayfun( @(x) get(handles.(['checkbox_' num2str(x)]), 'Value'), l, 'UniformOutput', true);