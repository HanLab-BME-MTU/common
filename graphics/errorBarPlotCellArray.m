--- conflicted
+++ resolved
@@ -176,9 +176,6 @@
 ylim([yMin maxPoint2+q+lineGap*8])
 if doStat
     text(ax,ii-1,yMin+lineGap,method)
-<<<<<<< HEAD
 else
     text(ax,nameList(end),yMin,errorKind)
-=======
->>>>>>> de1c0008
 end
