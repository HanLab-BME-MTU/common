--- conflicted
+++ resolved
@@ -1,10 +1,5 @@
-<<<<<<< HEAD
-function [ refined ] = halleyft( v, guess, freq, deriv, TOL, maxIter, varargin )
+function [ refined ] = halleyft( v, guess, freq, deriv, TOL, maxIter, avoidNaN, varargin )
 %newtonft Does Newton iteration to refine roots of Fourier series
-=======
-function [ refined ] = halleyft( v, guess, freq, deriv, TOL, maxIter, avoidNaN )
-%newtonft Does Halley iteration to refine roots of Fourier series
->>>>>>> 4c174e7e
 %
 % INPUT
 % v - known values of Fourier series at regular intervals or it's Fourier
@@ -38,6 +33,7 @@
     ip.addParameter('deriv',0);
     ip.addParameter('TOL',1e-12);
     ip.addParameter('maxIter',10);
+    ip.addParameter('avoidNaN',isvector(guess));
     argsIn = {freq};
     if(nargin > 3)
         argsIn = [argsIn deriv];
@@ -47,6 +43,9 @@
     end
     if(nargin > 5)
         argsIn = [argsIn maxIter];
+    end
+    if(nargin > 6)
+        argsIn = [argsIn avoidNaN];
     end
     argsIn = [argsIn varargin];
     ip.parse(argsIn{:});
@@ -65,9 +64,9 @@
         % If more than 10, probably should use interpft_extrema
         maxIter = 10;
     end
-end
-if(nargin < 7)
-    avoidNaN = isvector(guess);
+    if(nargin < 7)
+        avoidNaN = isvector(guess);
+    end
 end
 
 derivs = [0 1 2] + deriv;
@@ -127,12 +126,6 @@
 % Calculate initial value
 guess_vals = interpft1([0 2*pi],v_hat,repmat(guess,xqrep),'horner_freq');
 % do while
-<<<<<<< HEAD
-while(~numIter || any(exceeds_tol) && any(new_guess_is_better(:)))
-%     disp('hi');
-    guess_vals = real(interpft1([0 2*pi],v_hat,repmat(guess,xqrep),'horner_freq'));
-    new_guess = guess - 2*guess_vals(zeroth_d{:}).*guess_vals(first_d{:})./(2*guess_vals(first_d{:}).^2-guess_vals(zeroth_d{:}).*guess_vals(second_d{:}));
-=======
 % while(~numIter || any(exceeds_tol) && any(new_guess_is_better(:)))
 numIter = 0;
 while(~numIter || any(columnNotDone))
@@ -141,7 +134,6 @@
     vd = guess_vals(:,:,2);
     vdd = guess_vals(:,:,3);
     new_guess = guess(:,columnNotDone) - 2*v.*vd./(2*vd.^2-v.*vdd);
->>>>>>> 4c174e7e
     new_guess = wraparoundN(new_guess,0,2*pi);
     new_guess_vals = interpft1([0 2*pi],v_hat(:,columnNotDone,:),repmat(new_guess,xqrep),'horner_freq');
     new_guess_is_better_now = abs(new_guess_vals(:,:,1)) < abs(guess_vals(:,:,1));
@@ -155,9 +147,6 @@
        
     numIter = numIter + 1;
     if(numIter > maxIter)
-<<<<<<< HEAD
-%         warning('halleyft:maxIter','halleyft: maximum iteration reached');
-=======
         % Maximum number of iterations exceeded
         temp = guess(:,columnNotDone);
         % Set values whose derivative exceed tolerance to NaN
@@ -166,7 +155,6 @@
         % Issue a warning, use warning('off','halleyft:maxIter') to
         % deactivate
         warning('halleyft:maxIter','halleyft: maximum iteration reached');
->>>>>>> 4c174e7e
         break;
     else
         % If new guess is not better and the value still exceeds tolerance,
